--- conflicted
+++ resolved
@@ -164,15 +164,10 @@
         partial(handleSignal, disks, domObj, virtClient, logging)
     )
 
-<<<<<<< HEAD
     if not disks:
-        logging.error("Domain has no disks attached which support changed block tracking.")
-=======
-    if len(disks) == 0:
         logging.error(
             "Domain has no disks attached which support changed block tracking."
         )
->>>>>>> 91cee557
         sys.exit(1)
 
     logging.info(
@@ -189,18 +184,7 @@
             logging.warn('%s', e)
             sys.exit(1)
 
-<<<<<<< HEAD
-    checkpointName = "virtnbdbackup"
-=======
-    if not os.path.exists(args.output):
-        try:
-            os.mkdir(args.output)
-        except OSError as e:
-            logging.error("%s", e)
-            sys.exit(1)
-
     checkpointName = lib.checkpointName
->>>>>>> 91cee557
     parentCheckpoint = False
     checkpoints = []
     cptFile = '%s/%s.cpt' % (args.output, args.domain)
