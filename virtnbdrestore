#!/usr/bin/python3
"""
    Copyright (C) 2021 Michael Ablassmeier <abi@grinser.de>

    This program is free software: you can redistribute it and/or modify
    it under the terms of the GNU General Public License as published by
    the Free Software Foundation, either version 3 of the License, or
    (at your option) any later version.

    This program is distributed in the hope that it will be useful,
    but WITHOUT ANY WARRANTY; without even the implied warranty of
    MERCHANTABILITY or FITNESS FOR A PARTICULAR PURPOSE.  See the
    GNU General Public License for more details.

    You should have received a copy of the GNU General Public License
    along with this program.  If not, see <https://www.gnu.org/licenses/>.
"""
import os
import sys
import logging
import argparse
import pprint
from time import sleep
from tqdm import tqdm

import libvirtnbdbackup.common as common
import libvirtnbdbackup.nbdhelper as nbdhelper
import libvirtnbdbackup.libvirthelper as virtclient
import libvirtnbdbackup.sparsestream  as sparsestream
import libvirtnbdbackup.qemuhelper as qemuhelper

from libvirtnbdbackup import __version__

def main():
    parser = argparse.ArgumentParser(
        description='Restore virtual machine disks'
    )
    parser.add_argument(
        "-a", "--action", required=True, type=str,
        choices=['dump','restore'],
        help="Action to perform")
    parser.add_argument(
        "-i", "--input", required=True, type=str,
        help="Directory including a backup set")
    parser.add_argument(
        "-o", "--output", required=True, type=str,
        help="Restore target directory")
    parser.add_argument(
        "-u", "--until", required=False, type=str,
        help="Restore only until checkpoint, point in time restore")
    parser.add_argument(
        "-d", "--disk", required=False, type=str,
        default="all",
        help="Process only disk matching target dev name")
    parser.add_argument(
        "-v", "--verbose", required=False,
        action="store_true", default=False,
        help="Enable debug output")
    parser.add_argument(
        "-n", "--noprogress", required=False,
        action="store_true", default=False,
        help="Disable progress bar")
    parser.add_argument(
        "-f", "--socketfile", default=None, type=str,
        help="Use specified file for NBD Server socket instead of random file")

    lib = common.Common()
    args = lib.argparse(parser)

    logging.basicConfig(
        level=lib.setLogLevel(args.verbose),
        handlers=[
            logging.FileHandler("virtnbdrestore.log"),
            logging.StreamHandler()
        ],
        format=lib.logFormat,
        datefmt=lib.logDateFormat
    )

    lib.printVersion(__version__)

    if not os.path.exists(args.input):
        logging.error("Backup set directory does not exist")
        sys.exit(1)

    if args.action == "dump":
        logging.info("Dumping saveset meta information")
        dataFiles = lib.getDataFiles(args.input)
        if not dataFiles:
            logging.error('No data files found in directory: %s', args.input)
            sys.exit(1)
        for dataFile in dataFiles:
<<<<<<< HEAD
            if args.disk != "all" and not os.path.basename(dataFile).startswith(
                    args.disk
            ):
=======
            if args.disk != "all" and not os.path.basename(
                dataFile
            ).startswith(args.disk):
>>>>>>> 91cee557
                continue
            meta = lib.dumpMetaData(dataFile, sparsestream)
            if meta is False:
                logging.error(
                    'Unable to dump image contents, image defunct or raw image?'
                )
                continue
            pprint.pprint(meta)

    if args.action == "restore":
        logging.info("Read latest config file")
        vmConfig = lib.getLastConfigFile(args.input)
        if not vmConfig:
            logging.error("No domain config file found")
            sys.exit(1)

        with open(vmConfig,'r') as vmConf:
            vmDisks = virtclient.client().getDomainDisks(vmConf.read(), None)

        for disk in vmDisks:
            if args.disk != "all" and args.disk != disk.diskTarget:
                logging.info('Skipping disk %s for restore', disk.diskTarget)
                continue

            restoreDisk = lib.getDataFilesByDisk(args.input, disk.diskTarget)
            if len(restoreDisk) < 1:
                logging.warning(
                    "Did not find any backups for disk image %s",
                    disk.diskTarget
                )
                continue
            if not "full" in restoreDisk[0] and not "copy" in restoreDisk[0]:
                logging.error("Unable to locate base full or copy backup.")
                sys.exit(1)
            try:
                meta = lib.dumpMetaData(restoreDisk[0], sparsestream)
            except Exception as e:
                logging.error(
                    "Reading metadata from %s failed: %s",
                    restoreDisk[0],
                    e
                )
                sys.exit(1)
            logging.info(
                "Create virtual Disk %s/%s",
                args.output,
                meta['diskName']
            )
            logging.info("Virtual Size %s", meta['virtualSize'])
            qFh = qemuhelper.qemuHelper(meta['diskName'])

            try:
                qFh.create(args.output, meta['virtualSize'])
            except Exception as e:
                logging.error("Cant create restore target: %s", e)
                sys.exit(1)

            socketFile = lib.getSocketFile(args.socketfile)

            logging.info("Starting nbd server on socket: %s", socketFile)
            try:
                nbdSrv = qFh.startNbdServer(args.output, socketFile)
                logging.info('NBD Server PID: %s', nbdSrv)
            except Exception as e:
                logging.error("Unable to start nbd server: %s", e)
                sys.exit(1)

            logging.info(
                "Waiting until nbd server on socket %s is up",
                socketFile
            )
            sleep(5)

            nbdClient = nbdhelper.nbdClient(
                meta['diskName'], None, socketFile
            )
            connection = nbdClient.connect()

            for restoreFile in restoreDisk:
                reader = open(restoreFile,'rb')
                kind, start, length = sparsestream.SparseStream().readFrame(
                    reader
                )
                meta = sparsestream.SparseStream().loadMetadata(reader.read(
                    length
                ))
                if meta['dataSize'] == 0:
                    logging.info(
                        "Saveset %s contains no dirty blocks, skipping",
                        restoreFile
                    )
                    continue
                logging.info(
                    "Applying data from file %s to %s/%s",
                    restoreFile,
                    args.output,
                    meta['diskName']
                )
                pprint.pprint(meta)
                assert reader.read(
                    len(sparsestream.SparseStreamTypes().TERM)
                ) == sparsestream.SparseStreamTypes().TERM

                progressBar = tqdm(
                    total=meta['dataSize'],
                    desc="restoring disk %s" % meta['diskName'],
                    unit='B', unit_scale=True, disable=args.noprogress
                )
                dataSize = 0
                while True:
                    try:
                        kind, start, length = sparsestream.SparseStream().readFrame(
                            reader
                        )
                    except Exception as e:
                        logging.error(
                            "Unknown header at stream postition %s",
                            reader.tell()
                        )
                        sys.exit(1)
                    if kind == sparsestream.SparseStreamTypes().ZERO:
                        logging.debug(
                            "Write zero segment from %s length: %s",
                            start,
                            length
                        )
                        if length >= nbdClient.maxRequestSize:
                            logging.debug(
                                "Chunked zero, start: %s, len: %s",
                                start,
                                length
                            )
                            lib.zeroChunk(
                                start, length,
                                nbdClient.maxRequestSize, connection
                            )
                        else:
                            connection.zero(length, start)
                    elif kind == sparsestream.SparseStreamTypes().DATA:
                        logging.debug(
                            "Write data segment from %s length: %s",
                            start,
                            length
                        )
                        if length >= nbdClient.maxRequestSize:
                            logging.debug(
                                "Chunked read/write, start: %s, len: %s",
                                start, length
                            )
                            lib.readChunk(
                                reader, start, length,
                                nbdClient.maxRequestSize, connection
                            )
                        else:
                            data = reader.read(length)
                            connection.pwrite(data, start)
                        assert reader.read(
                            len(sparsestream.SparseStreamTypes().TERM)
                        ) == sparsestream.SparseStreamTypes().TERM
                        dataSize += length
                        progressBar.update(length)
                    elif kind == sparsestream.SparseStreamTypes().STOP:
                        progressBar.close()
                        if dataSize == meta['dataSize']:
                            logging.info(
                                "End of stream, %s bytes of data processed",
                                dataSize
                            )
                        else:
                            logging.error(
                                'Error: restored data size %s != %s',
                                dataSize,
                                meta['dataSize']
                            )
                            sys.exit(1)
                        break
                if meta['checkpointName'] == args.until:
                    logging.info("Reached checkpoint %s, stopping", args.until)
                    progressBar.close()
                    break

            nbdClient.disconnect()
            progressBar.close()

if __name__ == "__main__":
    main()<|MERGE_RESOLUTION|>--- conflicted
+++ resolved
@@ -90,15 +90,9 @@
             logging.error('No data files found in directory: %s', args.input)
             sys.exit(1)
         for dataFile in dataFiles:
-<<<<<<< HEAD
-            if args.disk != "all" and not os.path.basename(dataFile).startswith(
-                    args.disk
-            ):
-=======
             if args.disk != "all" and not os.path.basename(
-                dataFile
+                    dataFile
             ).startswith(args.disk):
->>>>>>> 91cee557
                 continue
             meta = lib.dumpMetaData(dataFile, sparsestream)
             if meta is False:
